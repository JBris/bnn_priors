--- conflicted
+++ resolved
@@ -50,7 +50,6 @@
         # Now that all parameters are initialized, sample properly
         self.sample()
         
-<<<<<<< HEAD
 
     _dist = td.Normal
     
@@ -87,31 +86,4 @@
         assert all([abrv in comp_dict for abrv
                     in abrvs]), "Unknown mixture components"
         components = [comp_dict[abrv] for abrv in abrvs]
-        return components
-=======
-    _dist = NotImplemented
-    def log_prob(self):
-        """
-        The mixture probability is defined without logs:
-
-        prob(self) = sum(w * exp(comp._old_log_prob(self.p))
-                         for w, comp in zip(self.mixture_weights, self.components))
-
-        which we can rewrite as
-
-        log_prob(self) = log_sum_exp(log_w + comp.old_log_prob(self.p)) - log_sum_exp(log_w)
-        """
-        normaliser = torch.logsumexp(self.mixture_weights, dim=0)
-        log_ps = torch.stack([comp._old_log_prob() for comp in self.components])
-        return torch.logsumexp(self.mixture_weights + log_ps, dim=0) - normaliser
-
-    def _sample_value(self, shape: torch.Size):
-        try:
-            mixture_weights = self.mixture_weights
-            components = self.components
-        except AttributeError:
-            return torch.randn(shape)  # Called before initialization of parameters
-
-        idx = td.Categorical(logits=mixture_weights).sample().item()
-        return components[idx]._sample_value(shape)
->>>>>>> 6d92598d
+        return components