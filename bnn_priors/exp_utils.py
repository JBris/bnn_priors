--- conflicted
+++ resolved
@@ -100,12 +100,8 @@
              weight_prior_params, bias_prior_params):
     assert model in ["densenet", "raobdensenet", "resnet18", "thin_resnet18",
                      "resnet34", "classificationdensenet", "test_gaussian",
-<<<<<<< HEAD
-                     "googleresnet", "classificationconvnet", "correlatedclassificationconvnet"]
-=======
-                     "googleresnet", "classificationconvnet",
+                     "googleresnet", "classificationconvnet", "correlatedclassificationconvnet",
                      "linear", "logistic", "raob_linear"]
->>>>>>> e4858757
     if weight_prior in ["cauchy"]:
         # NOTE: Cauchy and anything with infinite variance should use this
         scaling_fn = lambda std, dim: std/dim
