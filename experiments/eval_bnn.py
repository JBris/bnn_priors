"""
Evaluation script for the BNN experiments with different data sets and priors.
"""

import os
import math
import json

import numpy as np
import torch as t
from pathlib import Path
from pyro.infer.mcmc import NUTS, HMC
from pyro.infer.mcmc.api import MCMC
from sacred import Experiment
from sacred.utils import apply_backspaces_and_linefeeds
from sacred.observers import FileStorageObserver

from bnn_priors.data import UCI, CIFAR10
from bnn_priors.models import RaoBDenseNet, DenseNet, PreActResNet18, PreActResNet34
from bnn_priors.prior import LogNormal
from bnn_priors import prior
from bnn_priors.inference import SGLDRunner
from bnn_priors import exp_utils
from bnn_priors.exp_utils import get_prior

# Makes CUDA faster
if t.cuda.is_available():
    t.backends.cudnn.benchmark = True

TMPDIR = "/tmp"

ex = Experiment("bnn_evaluation")
ex.captured_out_filter = apply_backspaces_and_linefeeds

@ex.config
def config():
    config_file = None
    eval_data = None
    eval_samples = None
    likelihood_eval = True
    accuracy_eval = True
    calibration_eval = False
    ood_eval = False
    marglik_eval = False
    skip_first = 0

    assert config_file is not None, "No config_file provided"
    ex.add_config(config_file)
    run_dir = os.path.dirname(config_file)
    eval_dir = os.path.join(run_dir, "eval")
    os.makedirs(eval_dir, exist_ok=True)
    ex.observers.append(FileStorageObserver(eval_dir))


@ex.capture
def device(device):
    return exp_utils.device(device)


@ex.capture
def get_eval_data(data, eval_data):
    if eval_data is not None:
        return exp_utils.get_data(eval_data, device())
    else:
        return exp_utils.get_data(data, device())
    
    
@ex.capture
def get_train_data(data):
    return exp_utils.get_data(data, device())


@ex.capture
def get_model(x_train, y_train, model, width, weight_prior, weight_loc,
             weight_scale, bias_prior, bias_loc, bias_scale, batchnorm,
             weight_prior_params, bias_prior_params):
    return exp_utils.get_model(x_train, y_train, model, width, weight_prior, weight_loc,
             weight_scale, bias_prior, bias_loc, bias_scale, batchnorm, weight_prior_params,
                               bias_prior_params)


@ex.capture
<<<<<<< HEAD
def evaluate_model(model, dataloader_test, samples, eval_data, n_samples,
                   likelihood_eval, accuracy_eval, calibration_eval):
    return exp_utils.evaluate_model(model, dataloader_test, samples, n_samples,
=======
def evaluate_model(model, dataloader_test, samples, bn_params, eval_data, n_samples,
                   skip_first, likelihood_eval, accuracy_eval, calibration_eval):
    return exp_utils.evaluate_model(model, dataloader_test, samples, bn_params, n_samples-skip_first,
>>>>>>> 8e1eda89
                   eval_data, likelihood_eval, accuracy_eval, calibration_eval)


@ex.capture
def evaluate_ood(model, dataloader_train, dataloader_test, samples, bn_params, n_samples, skip_first):
    return exp_utils.evaluate_ood(model, dataloader_train, dataloader_test,
                                  samples, bn_params, n_samples-skip_first)#


@ex.capture
def evaluate_marglik(model, train_samples, eval_samples, bn_params, n_samples, skip_first):
    return exp_utils.evaluate_marglik(model, train_samples, eval_samples, bn_params, n_samples-skip_first)


@ex.automain
def main(config_file, batch_size, n_samples, run_dir, eval_data, data, skip_first, eval_samples,
        likelihood_eval, accuracy_eval, calibration_eval, ood_eval, marglik_eval):
    assert skip_first < n_samples, "We don't have that many samples to skip"
    runfile = os.path.join(run_dir, "run.json")
    with open(runfile) as infile:
        run_data = json.load(infile)

    assert "samples.pt" in run_data["artifacts"], "No samples found"
<<<<<<< HEAD
    samples = t.load(os.path.join(log_dir, "samples.pt"))

=======
    assert "bn_params.pt" in run_data["artifacts"], "No bn_params found"

    samples = t.load(os.path.join(run_dir, "samples.pt"))
    bn_params = t.load(os.path.join(run_dir, "bn_params.pt"))
    
    samples = {param: sample[skip_first:] for param, sample in samples.items()}
    
>>>>>>> 8e1eda89
    if eval_data is None:
        eval_data = data

    data = get_eval_data()

    x_train = data.norm.train_X
    y_train = data.norm.train_y

    x_test = data.norm.test_X
    y_test = data.norm.test_y

    model = get_model(x_train=x_train, y_train=y_train)

    model.eval()

    if batch_size is None:
        batch_size = len(data.norm.test)
    else:
        batch_size = min(batch_size, len(data.norm.test))
    dataloader_test = t.utils.data.DataLoader(data.norm.test, batch_size=batch_size)
<<<<<<< HEAD
    
    if calibration_eval and not (eval_data[:7] == "cifar10" or eval_data[-5:] == "mnist"):
        raise NotImplementedError("The calibration is not defined for this type of data.")

    return evaluate_model(model, dataloader_test, samples, eval_data)
=======

    if calibration_eval and not (eval_data[:7] == "cifar10" or eval_data[-5:] == "mnist"):
        raise NotImplementedError("The calibration is not defined for this type of data.")
        
    if ood_eval and not (eval_data[:7] == "cifar10" or eval_data[-5:] == "mnist"):
        raise NotImplementedError("The OOD error is not defined for this type of data.")

    results = evaluate_model(model, dataloader_test, samples, bn_params, eval_data)
    
    if ood_eval:
        train_data = get_train_data()
        dataloader_train = t.utils.data.DataLoader(train_data.norm.test, batch_size=batch_size)
        ood_results = evaluate_ood(model, dataloader_train, dataloader_test, samples, bn_params)
        results = {**results, **ood_results}
        
    if marglik_eval:
        if eval_samples is None:
            eval_samples = samples
        else:
            eval_samples = t.load(eval_samples)
            eval_samples = {param: sample[skip_first:]
                            for param, sample in eval_samples.items()}
        marglik_results = evaluate_marglik(model, samples, eval_samples, bn_params)
        results = {**results, **marglik_results}
        
    return results
>>>>>>> 8e1eda89
<|MERGE_RESOLUTION|>--- conflicted
+++ resolved
@@ -80,15 +80,9 @@
 
 
 @ex.capture
-<<<<<<< HEAD
 def evaluate_model(model, dataloader_test, samples, eval_data, n_samples,
-                   likelihood_eval, accuracy_eval, calibration_eval):
-    return exp_utils.evaluate_model(model, dataloader_test, samples, n_samples,
-=======
-def evaluate_model(model, dataloader_test, samples, bn_params, eval_data, n_samples,
                    skip_first, likelihood_eval, accuracy_eval, calibration_eval):
-    return exp_utils.evaluate_model(model, dataloader_test, samples, bn_params, n_samples-skip_first,
->>>>>>> 8e1eda89
+    return exp_utils.evaluate_model(model, dataloader_test, samples, n_samples-skip_first,
                    eval_data, likelihood_eval, accuracy_eval, calibration_eval)
 
 
@@ -112,10 +106,6 @@
         run_data = json.load(infile)
 
     assert "samples.pt" in run_data["artifacts"], "No samples found"
-<<<<<<< HEAD
-    samples = t.load(os.path.join(log_dir, "samples.pt"))
-
-=======
     assert "bn_params.pt" in run_data["artifacts"], "No bn_params found"
 
     samples = t.load(os.path.join(run_dir, "samples.pt"))
@@ -123,7 +113,6 @@
     
     samples = {param: sample[skip_first:] for param, sample in samples.items()}
     
->>>>>>> 8e1eda89
     if eval_data is None:
         eval_data = data
 
@@ -144,13 +133,6 @@
     else:
         batch_size = min(batch_size, len(data.norm.test))
     dataloader_test = t.utils.data.DataLoader(data.norm.test, batch_size=batch_size)
-<<<<<<< HEAD
-    
-    if calibration_eval and not (eval_data[:7] == "cifar10" or eval_data[-5:] == "mnist"):
-        raise NotImplementedError("The calibration is not defined for this type of data.")
-
-    return evaluate_model(model, dataloader_test, samples, eval_data)
-=======
 
     if calibration_eval and not (eval_data[:7] == "cifar10" or eval_data[-5:] == "mnist"):
         raise NotImplementedError("The calibration is not defined for this type of data.")
@@ -176,5 +158,4 @@
         marglik_results = evaluate_marglik(model, samples, eval_samples, bn_params)
         results = {**results, **marglik_results}
         
-    return results
->>>>>>> 8e1eda89
+    return results